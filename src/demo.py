import numpy as np
import matplotlib.pyplot as plt
from scipy.signal import welch, butter, filtfilt, windows, kaiserord, firwin
from scipy.fftpack import rfft, irfft, fftfreq


def lpsd(x, windowfcn, fmin, fmax, Jdes, Kdes, Kmin, fs, xi):
    """
    LPSD Power spectrum estimation with a logarithmic frequency axis.
    Estimates the power spectrum or power spectral density of the time series x at JDES frequencies equally spaced (on
    a logarithmic scale) from FMIN to FMAX.
    Originally at: https://github.com/tobin/lpsd
    Translated from Matlab to Python by Rudolf W Byker in 2018.
    The implementation follows references [1] and [2] quite closely; in
    particular, the variable names used in the program generally correspond
    to the variables in the paper; and the corresponding equation numbers
    are indicated in the comments.
    References:
        [1] Michael Tröbs and Gerhard Heinzel, "Improved spectrum estimation
        from digitized time series on a logarithmic frequency axis," in
        Measurement, vol 39 (2006), pp 120-129.
            * http://dx.doi.org/10.1016/j.measurement.2005.10.010
            * http://pubman.mpdl.mpg.de/pubman/item/escidoc:150688:1
        [2] Michael Tröbs and Gerhard Heinzel, Corrigendum to "Improved
        spectrum estimation from digitized time series on a logarithmic
        frequency axis."
    Author(s): Tobin Fricke <tobin.fricke@ligo.org> 2012-04-17
    :param x: time series to be transformed. "We assume to have a long stream x(n), n=0, ..., N-1 of equally spaced
        input data sampled with frequency fs. Typical values for N range from 10^4 to >10^6" - Section 8 of [1]
    :param windowfcn: function handle to windowing function (e.g. @hanning) "Choose a window function w(j, l) to reduce
        spectral leakage within the estimate. ... The computations of the window function will be performed when the
        segment lengths L(j) have been determined." - Section 8 of [1]
    :param fmin: lowest frequency to estimate. "... we propose not to use the first few frequency bins. The first
        frequency bin that yields unbiased spectral estimates depends on the window function used. The bin is given by
        the effective half-width of the window transfer function." - Section 7 of [1].
    :param fmax: highest frequency to estimate
    :param Jdes: desired number of Fourier frequencies. "A typical value for J is 1000" - Section 8 of [1]
    :param Kdes: desired number of averages
    :param Kmin: minimum number of averages
    :param fs: sampling rate
    :param xi: fractional overlap between segments (0 <= xi < 1). See Figures 5 and 6. "The amount of overlap is a
        trade-off between computational effort and flatness of the data weighting." [1]
    :return: Pxx, f, C
        - Pxx: vector of (uncalibrated) power spectrum estimates
        - f: vector of frequencies corresponding to Pxx
        - C: dict containing calibration factors to calibrate Pxx into either power spectral density or power spectrum.
    """

    # Sanity check the input arguments
    if not callable(windowfcn):
        raise TypeError("windowfcn must be callable")
    if not (fmax > fmin):
        raise ValueError("fmax must be greater than fmin")
    if not (Jdes > 0):
        raise ValueError("Jdes must be greater than 0")
    if not (Kdes > 0):
        raise ValueError("Kdes must be greater than 0")
    if not (Kmin > 0):
        raise ValueError("Kmin must be greater than 0")
    if not (Kdes >= Kmin):
        raise ValueError("Kdes must be greater than or equal to Kmin")
    if not (fs > 0):
        raise ValueError("fs must be greater than 0")
    if not (0 <= xi < 1):
        raise ValueError("xi must be: 0 <= xi 1")

    N = len(x)  # Table 1
    jj = np.arange(Jdes, dtype=int)  # Table 1

    if not (fmin >= float(fs) / N):  # Lowest frequency possible
        raise ValueError("The lowest possible frequency is {}, but fmin={}".format(float(fs) / N), fmin)
    if not (fmax <= float(fs) / 2):  # Nyquist rate
        raise ValueError("The Nyquist rate is {}, byt fmax={}".format(float(fs) / 2, fmax))

    g = np.log(fmax) - np.log(fmin)  # (12)
    f = fmin * np.exp(jj * g / float(Jdes - 1))  # (13)
    rp = fmin * np.exp(jj * g / float(Jdes - 1)) * (np.exp(g / float(Jdes - 1)) - 1)  # (15)

    # r' now contains the 'desired resolutions' for each frequency bin, given the rule that we want the resolution to be
    # equal to the difference in frequency between adjacent bins. Below we adjust this to account for the minimum and
    # desired number of averages.

    ravg = (float(fs) / N) * (1 + (1 - xi) * (Kdes - 1))  # (16)
    rmin = (float(fs) / N) * (1 + (1 - xi) * (Kmin - 1))  # (17)

    case1 = rp >= ravg  # (18)
    case2 = np.logical_and(rp < ravg, np.sqrt(ravg * rp) > rmin)  # (18)
    case3 = np.logical_not(np.logical_or(case1, case2))  # (18)

    rpp = np.zeros(Jdes)

    rpp[case1] = rp[case1]  # (18)
    rpp[case2] = np.sqrt(ravg * rp[case2])  # (18)
    rpp[case3] = rmin  # (18)

    # r'' contains adjusted frequency resolutions, accounting for the finite length of the data, the constraint of the
    # minimum number of averages, and the desired number of averages.  We now round r'' to the nearest bin of the DFT
    # to get our final resolutions r.
    L = np.around(float(fs) / rpp).astype(int)  # segment lengths (19)
    r = float(fs) / L  # actual resolution (20)
    m = f / r  # Fourier Tranform bin number (7)

    Pxx = np.zeros(Jdes)
    S1 = np.zeros(Jdes)
    S2 = np.zeros(Jdes)

    # Loop over frequencies.  For each frequency, we basically conduct Welch's method with the fourier transform length
    # chosen differently for each frequency.
    # TODO: Try to eliminate the for loop completely, since it is unpythonic and slow. Maybe write doctests first...
    for jj in range(len(f)):
        # Calculate the number of segments
        D = int(np.around((1 - xi) * L[jj]))  # (2)
        K = int(np.floor((N - L[jj]) / float(D) + 1))  # (3)

        # reshape the time series so each column is one segment  <-- FIXME: This is not clear.
        a = np.arange(L[jj])
        b = D * np.arange(K)
        ii = a[:, np.newaxis] + b  # Selection matrix
        data = x[ii]  # x(l+kD(j)) in (5)

        # Remove the mean of each segment.
        data = data - np.mean(data, axis=0)  # (4) & (5)

        # Compute the discrete Fourier transform
        window = windowfcn(L[jj]+2)[1:-1]  # (5) #signal.hann is equivalent to Matlab hanning, however, the first and the last elements are zeros, need to be removed
        window = window[:, np.newaxis]

        sinusoid = np.exp(-2j * np.pi * np.arange(L[jj])[:, np.newaxis] * m[jj] / L[jj])  # (6)
        data = data * (sinusoid * window)  # (5,6)

        # Average the squared magnitudes
        Pxx[jj] = np.mean(np.abs(np.sum(data, axis=0)) ** 2)  # (8) #python sum over column should be np.sum(data, axis=0) insteads of np.sum(data)

        # Calculate some properties of the window function which will be used during calibration
        S1[jj] = sum(window)  # (23)
        S2[jj] = sum(window ** 2)  # (24)

    # Calculate the calibration factors
    C = {
        'PS': 2. / (S1 ** 2),  # (28)
        'PSD': 2. / (fs * S2)  # (29)
    }

    return Pxx, f, C


def kaiser(x, fq, cutoff_hz, ripple_db=600.):
    # the desired width of the transition from pass to stop
    width = 0.12 / fq

    # the desired attenuation in the stop band in db: ripple_db

    # compute the kaiser parameter for the fir filter
    n, beta = kaiserord(ripple_db, width)

    # use firwin with a kaiser window
    taps = firwin(n,
                  cutoff_hz,
                  window=('kaiser', beta),
                  pass_zero='lowpass',
                  nyq=fq)

    # use filtfilt to filter x with the fir filter
    filtered_x = filtfilt(taps, 1.0, x)

    return filtered_x


def butter_highpass(cutoff, fs, order=5):
    nyq = 0.5 * fs
    normal_cutoff = cutoff / nyq
    b, a = butter(order, normal_cutoff, btype='high', analog=False)
    return b, a


def butter_highpass_filter(data, cutoff, fs, order=5):
    b, a = butter_highpass(cutoff, fs, order=order)
    y = filtfilt(b, a, data)
    return y


def rr2lgd(rr, fs):
    ra = np.gradient(rr) * fs
    w = fftfreq(ra.size, d=1/fs)
    f_signal = rfft(ra)
    lgd_filter = np.zeros(w.size)
    lgd_filter[1: ] = 0.000345 * np.power(w[1: ], -1.04) + 1
    lgd_filter[(w < 1e-3)] = 1
    filtered = f_signal * lgd_filter
    cut = irfft(filtered)
    cut = butter_highpass_filter(cut, 2e-3, fs, 5)
    return cut


def lgd2mass(source_locations, coor_c, coor_d, los, lgd):

    # assignment, and the symbols in this function is in align with ones in the note
    q = source_locations
    r_1 = coor_c[:, 0: 3]
    r_2 = coor_d[:, 0: 3]
    e = los

    # constant
    G = 6.6743e-11
    e = G * e

    # f loop
    mass = np.zeros([los.__len__(), q.__len__()])
    for id_r, (r_1_j, r_2_j, e_j, lgd_j) in enumerate(zip(r_1, r_2, e, lgd)):
        f_1 = np.zeros([q.__len__(), 3])
        f_2 = np.zeros([q.__len__(), 3])
        a = np.zeros([q.__len__(), 1])
        for id_q, q_i in enumerate(q):
            f_1[id_q, :] = (q_i - r_1_j) / np.linalg.norm(q_i - r_1_j)**3
            f_2[id_q, :] = (q_i - r_2_j) / np.linalg.norm(q_i - r_2_j)**3
            a[id_q] = np.dot(e_j, f_1[id_q, :] - f_2[id_q, :])
        mass[id_r, :] = lgd_j / a

    return mass


def soil_moisture(lat_span, lon_span):
    # soil moisture in kg*m^-2
    lat = np.loadtxt("../input/2020-07-29/lat.csv", delimiter=",")
    lon = np.loadtxt("../input/2020-07-29/lon.csv", delimiter=",")
    som = np.loadtxt("../input/2020-07-29/SoilMoi40_100cm_inst.csv", delimiter=",")
<<<<<<< HEAD
    som = som[np.where(np.logical_and(lat>=lat_span[0], lat<=lat_span[1])), :]
=======
    som_insitu = som[np.where(np.logical_and(lat>=lat_span[0], lat<=lat_span[1])), :][0]
    som_insitu = som_insitu[:, np.where(np.logical_and(lon>=lon_span[0], lon<=lon_span[1]))[0]]

    # area for each segment
    area = 0.25*0.25*111000*111000
>>>>>>> 0aa87a0d


def main():

    # the starting epoch of the short arc on 2020-07-29 is 10631 [2s sampling]

    # Bangladesh in latitude and longitude
    bang = np.asarray([[3.59686092e-10, 5874119.6544634, 2476724.01886489]])

    plt.rcParams["font.sans-serif"] = ["Microsoft YaHei"]
    plt.rcParams["axes.unicode_minus"] = False
    lri_x = np.loadtxt("../input/2020-07-29/LRI1B_2020-07-29_Y_04.txt", dtype=np.longdouble, skiprows=0)
    pod_c = np.loadtxt("../output/temp_C_2020-07-29.txt", dtype=np.longdouble, skiprows=6)
    pod_d = np.loadtxt("../output/temp_D_2020-07-29.txt", dtype=np.longdouble, skiprows=6)
    gnv_c = np.loadtxt("../input/2020-07-29/GNV1B_2020-07-29_C_04.txt", skiprows=148, usecols=[3, 4, 5])[::2]
    gnv_d = np.loadtxt("../input/2020-07-29/GNV1B_2020-07-29_D_04.txt", skiprows=148, usecols=[3, 4, 5])[::2]
    lgd_out = np.loadtxt("../input/2020-07-29/lgd20200729", dtype=np.longdouble)
    latlon = np.loadtxt("../input/2020-07-29/coor_2020-07-29.txt", dtype=np.longdouble)

    vec_rela = pod_c[:, 4: 7] - pod_d[:, 4: 7]
    pos_rela = pod_c[:, 1: 4] - pod_d[:, 1: 4]
    dis = np.zeros([pos_rela.__len__(), 1])
    los = np.zeros([pos_rela.__len__(), 3])
    range_rate_pod = np.zeros([pos_rela.__len__(), 1])
    for index, e in enumerate(pos_rela):
        dis[index] = np.sqrt(pos_rela[index, 0]**2 + pos_rela[index, 1]**2 + pos_rela[index, 2]**2)
        los[index, :] = pos_rela[index, :] / dis[index]
        range_rate_pod[index] = np.dot(vec_rela[index, :], los[index, :])

    fs = 0.5

    freq_lri_x_range, psd_lri_x_range = welch(lri_x[:, 1], fs, ('kaiser', 30.), lri_x.__len__(), scaling='density')
    freq_lri_x_rate, psd_lri_x_rate = welch(lri_x[:, 2], fs, ('kaiser', 30.), lri_x.__len__(), scaling='density')
    freq_pod_x_range, psd_pod_x_range = welch(lri_x[:, 1] - dis[:, 0], fs, ('kaiser', 30.), lri_x.__len__(), scaling='density')
    freq_pod_x_rate, psd_pod_x_rate = welch(lri_x[:, 2] - range_rate_pod[:, 0], fs, ('kaiser', 30.), lri_x.__len__(), scaling='density')

    fig, ax = plt.subplots(figsize=(10, 5))
    rr = lri_x[:, 2] - range_rate_pod[:, 0]
    lgd = rr2lgd(rr, fs)
    plt.plot(lgd)
    plt.plot(lgd_out[:, 2])
    ax.tick_params(labelsize=25, width=2.9)
    ax.yaxis.get_offset_text().set_fontsize(24)
    ax.legend(fontsize=15, loc='best', frameon=False)
    ax.set_ylabel(r'LGD [m/s$^2\sqrt{Hz}$]', fontsize=20)
    ax.grid(True, which='both', ls='dashed', color='0.5', linewidth=0.6)
    plt.setp(ax.spines.values(), linewidth=3)

    fig, ax = plt.subplots(figsize=(10, 5))  # 2020-07-29
    plt.plot(latlon[:, 0], lgd[10631: 10631+1420: 5], label="self")
    plt.plot(latlon[:, 0], lgd_out[10631: 10631+1420: 5, 0], label="released(open-access)")
    pod_c_arc = gnv_c[10631: 10631+1420]
    pod_d_arc = gnv_d[10631: 10631+1420]
    los_arc = los[10631: 10631+1420]
    lgd_arc = lgd[10631: 10631+1420]
    ax.tick_params(labelsize=25, width=2.9)
    ax.set_xlabel('纬度 [deg]', fontsize=20)
    ax.yaxis.get_offset_text().set_fontsize(24)
    ax.legend(fontsize=15, loc='best', frameon=False)
    ax.set_ylabel(r'LGD [m/s$^2\sqrt{Hz}$]', fontsize=20)
    ax.grid(True, which='both', ls='dashed', color='0.5', linewidth=0.6)
    plt.setp(ax.spines.values(), linewidth=3)

    # fig, ax = plt.subplots(figsize=(10, 5))  # 2021-07-21
    # plt.plot(latlon[:, 0], lgd[24880: 24880+1420: 5])
    # ax.tick_params(labelsize=25, width=2.9)
    # ax.set_xlabel('纬度 [deg]', fontsize=20)
    # ax.yaxis.get_offset_text().set_fontsize(24)
    # ax.set_ylabel(r'LGD [m/s$^2\sqrt{Hz}$]', fontsize=20)
    # ax.grid(True, which='both', ls='dashed', color='0.5', linewidth=0.6)
    # plt.setp(ax.spines.values(), linewidth=3)

    # fig, ax = plt.subplots(figsize=(10, 5))  # 2021-03-22
    # plt.plot(latlon[:, 0], lgd[36415: 36415+1415])
    # ax.tick_params(labelsize=25, width=2.9)
    # ax.set_xlabel('纬度 [deg]', fontsize=20)
    # ax.yaxis.get_offset_text().set_fontsize(24)
    # ax.set_ylabel(r'LGD [m/s$^2\sqrt{Hz}$]', fontsize=20)
    # ax.grid(True, which='both', ls='dashed', color='0.5', linewidth=0.6)
    # plt.setp(ax.spines.values(), linewidth=3)

    # mass of sources
    mass = lgd2mass(bang, pod_c_arc, pod_d_arc, los_arc, lgd_arc)
    fig, ax = plt.subplots(figsize=(10, 5))
    ax.plot(latlon[:, 0], mass[::5])
    ax.set_xlim([0, 90])
    ax.set_ylim([0, 5e14])
    soil_moisture([22, 26], [88, 92])


    # ASD of LGD
    X, f, C = lpsd(lgd, windows.nuttall, 1e-4, 2e-1, 400, 100, 2, fs, 0.5)
    fig, ax = plt.subplots(figsize=(10, 5))
    ax.loglog(f,
                np.sqrt(X*C['PSD']) * 1e9,
                linewidth=4,
                color='#9C27B0',
                label="LRI")
    ax.tick_params(labelsize=25, width=2.9)
    ax.set_xlabel('频率 [Hz]', fontsize=20)
    ax.set_xlim([1e-4, 5e-1])
    ax.yaxis.get_offset_text().set_fontsize(24)
    ax.set_ylabel(r'LGD [nm/s$^2 / \sqrt{Hz}$]', fontsize=20)
    ax.legend(fontsize=15, loc='best', frameon=False)
    ax.grid(True, which='both', ls='dashed', color='0.5', linewidth=0.6)
    plt.setp(ax.spines.values(), linewidth=3)
    plt.tight_layout()
    # plt.show()

    # fig, ax = plt.subplots(figsize=(10, 5))
    # ax.loglog(freq_lri_x_range,
    #              np.sqrt(psd_lri_x_range),
    #              linewidth=4,
    #              label='lri-range',
    #              color='xkcd:aqua',)
    # ax.loglog(freq_pod_x_range,
    #              np.sqrt(psd_pod_x_range),
    #              linewidth=4,
    #              label='lri-range-residual',
    #              color='#9C27B0',)
    # ax.tick_params(labelsize=25, width=2.9)
    # ax.set_xlabel('频率 [Hz]', fontsize=20)
    # ax.yaxis.get_offset_text().set_fontsize(24)
    # ax.set_ylabel(r'ASD [m/$\sqrt{Hz}$]', fontsize=20)
    # ax.legend(fontsize=15, loc='best', frameon=False)
    # ax.grid(True, which='both', ls='dashed', color='0.5', linewidth=0.6)
    # plt.setp(ax.spines.values(), linewidth=3)
    # plt.tight_layout()

    # fig, ax = plt.subplots(figsize=(10, 5))
    # ax.loglog(freq_lri_x_rate,
    #              np.sqrt(psd_lri_x_rate),
    #              linewidth=4,
    #              label='lri-range-rate',
    #              color='xkcd:aqua',)
    # ax.loglog(freq_pod_x_rate,
    #              np.sqrt(psd_pod_x_rate) ,
    #              linewidth=4,
    #              label='lri-range-rate-residual',
    #              color='#9C27B0',)
    # ax.tick_params(labelsize=25, width=2.9)
    # ax.set_xlabel('频率 [Hz]', fontsize=20)
    # ax.yaxis.get_offset_text().set_fontsize(24)
    # ax.set_ylabel(r'ASD [m/s/$\sqrt{Hz}$]', fontsize=20)
    # ax.legend(fontsize=15, loc='best', frameon=False)
    # ax.grid(True, which='both', ls='dashed', color='0.5', linewidth=0.6)
    # plt.setp(ax.spines.values(), linewidth=3)
    # plt.tight_layout()


if __name__ == "__main__":
    main()<|MERGE_RESOLUTION|>--- conflicted
+++ resolved
@@ -224,15 +224,11 @@
     lat = np.loadtxt("../input/2020-07-29/lat.csv", delimiter=",")
     lon = np.loadtxt("../input/2020-07-29/lon.csv", delimiter=",")
     som = np.loadtxt("../input/2020-07-29/SoilMoi40_100cm_inst.csv", delimiter=",")
-<<<<<<< HEAD
-    som = som[np.where(np.logical_and(lat>=lat_span[0], lat<=lat_span[1])), :]
-=======
     som_insitu = som[np.where(np.logical_and(lat>=lat_span[0], lat<=lat_span[1])), :][0]
     som_insitu = som_insitu[:, np.where(np.logical_and(lon>=lon_span[0], lon<=lon_span[1]))[0]]
 
     # area for each segment
     area = 0.25*0.25*111000*111000
->>>>>>> 0aa87a0d
 
 
 def main():
